[project]
name = "openmedic"
dynamic = ["version"]
description = ""
readme = "README.md"
requires-python = "==3.10.18"
dependencies = [
    "click>=8.2.1",
    "opencv-python>=4.11.0.86",
    "pycocotools>=2.0.8",
    "pyyaml>=6.0.2",
    "torch>=2.2.2",
    "torchvision>=0.17.2",
    "pydantic>=2.7.1,<3.0.0"
]

[project.optional-dependencies]
dev = [
    "ruff>=0.4.0,<1.0.0",
    "isort>=5.12.0,<6.0.0",
    "black>=24.3.0,<25.0.0",
<<<<<<< HEAD
    "pre-commit>=4.0.0"
=======
    "pytest>=8.4.1",
>>>>>>> bc898283
]

[project.scripts]
openmedic = "openmedic.cli.cli_management:cli"

[tool.setuptools.dynamic]
version = {attr = "openmedic.__version__"}

[tool.black]
line-length = 88
include = '\.pyi?$'
exclude = '''
/(
    \.git
    | \.hg
    | \.mypy_cache
    | \.tox
    | \.venv
    | _build
    | buck-out
    | build
    | dist
)/
'''

[tool.isort]
line_length = 88
multi_line_output = 3
include_trailing_comma = true


[tool.ruff.lint]
select = [
    "F401",  # Unused import
    "F405",  # Name may be undefined, or defined from star imports
    "F841",  # Local variable is assigned to but never used
]
fixable = ["ALL"]
dummy-variable-rgx = "^(_+|(_+[a-zA-Z0-9_]*[a-zA-Z0-9]+?))$"

[tool.ruff.format]
quote-style = "double"
indent-style = "space"
skip-magic-trailing-comma = false
line-ending = "auto"<|MERGE_RESOLUTION|>--- conflicted
+++ resolved
@@ -19,11 +19,7 @@
     "ruff>=0.4.0,<1.0.0",
     "isort>=5.12.0,<6.0.0",
     "black>=24.3.0,<25.0.0",
-<<<<<<< HEAD
-    "pre-commit>=4.0.0"
-=======
     "pytest>=8.4.1",
->>>>>>> bc898283
 ]
 
 [project.scripts]
